--- conflicted
+++ resolved
@@ -15,14 +15,8 @@
 
 [tool.poetry.dependencies]
 python = "^3.10"
-<<<<<<< HEAD
 mistralai = "^1.2.6"
 click = "^8.1.8"
-=======
-mistralai = "^1.8.1"
-openai = "^1.51.1"
-click = "^8.2.1"
->>>>>>> 6be8f935
 pyyaml = "^6.0.2"
 colorama = "^0.4.6"
 ollama = "^0.4.5"
@@ -46,13 +40,9 @@
 [tool.poetry.group.dev.dependencies]
 black = "^25.1.0"
 flake8-pyproject = "^1.2.3"
-<<<<<<< HEAD
 pyright = "^1.1.384"
 pyright = "^1.1.391"
 isort = "^5.13.2"
-=======
-pyright = "^1.1.401"
->>>>>>> 6be8f935
 
 
 [tool.poetry.group.test.dependencies]
